extract_single:
      stdin: slim.fastq.gz
      outputs: [stdout]
      references: [processed_single.fastq]
      options: extract  --bc-pattern=NNNXXXXNN --log=test.log

extract_3prime:
      stdin: slim.fastq.gz
      outputs: [stdout]
      references: [processed_3prime.fastq]
      options: extract  --bc-pattern=NNNXXXXNN --log=test.log --3prime

## python 2 tests ##

extract_quality:
      skip_python: 3
      stdin: slim.fastq.gz
      outputs: [stdout]
      references: [extract_quality.fastq]
      options: extract  --bc-pattern=NNNXXXXNN --quality-filter-threshold=30 --quality-encoding=phred33 --log=test.log

dedup_single_ignore:
      skip_python: 3
      stdin: chr19.bam
      outputs: [stdout]
      references: [single_ignore.sam]
      options: dedup -L test.log --out-sam --random-seed=123456789 --ignore-umi

dedup_single_chrom:
      skip_python: 3
      stdin: chr19.bam
      outputs: [stdout]
      references: [single_chrom.sam]
      options: dedup -L test.log --out-sam --random-seed=123456789 --chrom=chr19

dedup_single_unique:
      skip_python: 3
      stdin: chr19.bam
      outputs: [stdout]
      references: [single_unique.sam]
      options: dedup -L test.log --out-sam --random-seed=123456789 --method=unique

dedup_single_perc:
      skip_python: 3
      stdin: chr19.bam
      outputs: [stdout]
      references: [single_perc.sam]
      options: dedup -L test.log --out-sam --random-seed=123456789 --method=percentile

dedup_single_cluster:
      skip_python: 3
      stdin: chr19.bam
      outputs: [stdout]
      references: [single_cluster.sam]
      options: dedup -L test.log --out-sam --random-seed=123456789 --method=cluster

dedup_single_adj:
      skip_python: 3
      stdin: chr19.bam
      outputs: [stdout]
      references: [single_adj.sam]
      options: dedup -L test.log --out-sam --random-seed=123456789 --method=adjacency

dedup_single_dir:
      skip_python: 3
      stdin: chr19.bam
      outputs: [stdout]
      references: [single_dir.sam]
      options: dedup -L test.log --out-sam --random-seed=123456789 --method=directional

dedup_single_stats:
      skip_python: 3
      stdin: chr19.bam
      outputs: [stdout, single_stats_per_umi_per_position.tsv, single_stats_per_umi.tsv, single_stats_edit_distance.tsv]
      references: [single_cluster.sam, single_stats_per_umi_per_position.tsv, single_stats_per_umi.tsv, single_stats_edit_distance.tsv]
      options: dedup -L test.log --out-sam --method=cluster --random-seed=123456789  --output-stats=single_stats

dedup_single_dir_edit_dist:
      skip_python: 3
      stdin: chr19.bam
      outputs: [stdout]
      references: [single_dir_2.sam]
      options: dedup -L test.log --out-sam --random-seed=123456789 --method=directional --edit-distance-threshold=2

dedup_single_subset:
      skip_python: 3
      stdin: chr19.bam
      outputs: [stdout]
      references: [single_subset.sam]
      options: dedup -L test.log --out-sam --random-seed=123456789 --method=directional --subset=0.1

dedup_single_sep:
      skip_python: 3
      stdin: chr19_sep.bam
      outputs: [stdout]
      references: [single_sep.sam]
      options: "dedup -L test.log --out-sam --random-seed=123456789 --method=directional --umi-separator=:" 

dedup_single_tag:
      skip_python: 3
      stdin: chr19_tag.bam
      outputs: [stdout]
      references: [single_tag.sam]
      options: dedup -L test.log --out-sam --random-seed=123456789 --method=directional --umi-tag=RX --extract-umi-method=tag

dedup_sort:
      skip_python: 3
      stdin: chr19.bam
      outputs: [stdout]
      references: [single_sorted.sam]
      options: dedup -L test.log --out-sam --random-seed=123456789 --method=directional --sort-output

dedup_single_gene_tag:
      skip_python: 3
      stdin: chr19_gene_tags.bam
      outputs: [stdout]
      references: [single_gene_tag.sam]
      options: dedup -L test.log --out-sam --random-seed=123456789 --method=directional --gene-tag=XF --skip-tags-regex="^[__|Unassigned]"

count_single_gene_tag:
      skip_python: 3
      stdin: chr19_gene_tags.bam
      outputs: [stdout]
      references: [single_gene_tag.tsv]
      options: count -L test.log  --random-seed=123456789 --method=directional --gene-tag=XF --skip-tags-regex="^[__|Unassigned]"

group_unique:
      skip_python: 3
      stdin: chr19.bam
      outputs: [stdout, group_uniq.tsv]
      references: [group_uniq.sam, group_uniq.tsv]
      options: group -L test.log --out-sam --random-seed=123456789 --method=unique --output-bam --out-sam --group-out=group_uniq.tsv

group_cluster:
      skip_python: 3
      stdin: chr19.bam
      outputs: [stdout, group_cluster.tsv]
      references: [group_cluster.sam, group_cluster.tsv]
      options: group -L test.log --out-sam --random-seed=123456789 --method=cluster --output-bam --out-sam --group-out=group_cluster.tsv

group_adjacency:
      skip_python: 3
      stdin: chr19.bam
      outputs: [stdout, group_adj.tsv]
      references: [group_adj.sam, group_adj.tsv]
      options: group -L test.log --out-sam --random-seed=123456789 --method=adjacency --output-bam --out-sam --group-out=group_adj.tsv

group_directional:
      skip_python: 3
      stdin: chr19.bam
      outputs: [stdout, group_dir.tsv]
      references: [group_dir.sam, group_dir.tsv]
      options: group -L test.log --out-sam --random-seed=123456789 --method=directional --output-bam --out-sam --group-out=group_dir.tsv

group_directional_subset:
      skip_python: 3
      stdin: chr19.bam
      outputs: [stdout, group_dir_subset.tsv]
      references: [group_dir_subset.sam, group_dir_subset.tsv]
      options: group -L test.log --out-sam --random-seed=123456789 --method=directional --output-bam --out-sam --group-out=group_dir_subset.tsv --subset=0.1


group_directional_unmapped:
      skip_python: 3
      stdin: unmapped.bam
      outputs: [stdout, group_dir_unmapped.tsv]
      references: [group_dir_unmapped.sam, group_dir_unmapped.tsv]
      options: group --output-unmapped -L test.log --out-sam --random-seed=123456789 --method=directional --output-bam --out-sam --group-out=group_dir_unmapped.tsv

group_sort:
      skip_python: 3
      stdin: chr19.bam
      outputs: [stdout]
      references: [group_sorted.sam]
      options: group -L test.log --out-sam --random-seed=123456789 --method=directional --sort-output  --output-bam


# ## End of python 2 tests ##


# ## python 3 tests ##

extract_quality_py3:
      skip_python: 2
      stdin: slim.fastq.gz
      outputs: [stdout]
      references: [extract_quality_py3.fastq]
      options: extract  --bc-pattern=NNNXXXXNN --quality-filter-threshold=30 --quality-encoding=phred33 --log=test.log

dedup_single_ignore_py3:
      skip_python: 2
      stdin: chr19.bam
      outputs: [stdout]
      references: [single_ignore_py3.sam]
      options: dedup -L test.log --out-sam --random-seed=123456789 --ignore-umi

dedup_single_chrom_py3:
      skip_python: 2
      stdin: chr19.bam
      outputs: [stdout]
      references: [single_chrom_py3.sam]
      options: dedup -L test.log --out-sam --random-seed=123456789 --chrom=chr19

dedup_single_unique_py3:
      skip_python: 2
      stdin: chr19.bam
      outputs: [stdout]
      references: [single_unique_py3.sam]
      options: dedup -L test.log --out-sam --random-seed=123456789 --method=unique

dedup_single_perc_py3:
      skip_python: 2
      stdin: chr19.bam
      outputs: [stdout]
      references: [single_perc_py3.sam]
      options: dedup -L test.log --out-sam --random-seed=123456789 --method=percentile

dedup_single_cluster_py3:
      skip_python: 2
      stdin: chr19.bam
      outputs: [stdout]
      references: [single_cluster_py3.sam]
      options: dedup -L test.log --out-sam --random-seed=123456789 --method=cluster

dedup_single_adj_py3:
      skip_python: 2
      stdin: chr19.bam
      outputs: [stdout]
      references: [single_adj_py3.sam]
      options: dedup -L test.log --out-sam --random-seed=123456789 --method=adjacency

dedup_single_dir_py3:
      skip_python: 2
      stdin: chr19.bam
      outputs: [stdout]
      references: [single_dir_py3.sam]
      options: dedup -L test.log --out-sam --random-seed=123456789 --method=directional


dedup_single_stats_py3:
      skip_python: 2
      stdin: chr19.bam
      outputs: [stdout, single_stats_py3_per_umi_per_position.tsv, single_stats_py3_per_umi.tsv, single_stats_py3_edit_distance.tsv]
      references: [single_cluster_py3.sam, single_stats_py3_per_umi_per_position.tsv, single_stats_py3_per_umi.tsv, single_stats_py3_edit_distance.tsv]
      options: dedup -L test.log --out-sam --method=cluster --random-seed=123456789  --output-stats=single_stats_py3

dedup_single_dir_edit_dist_py3:
      skip_python: 2
      stdin: chr19.bam
      outputs: [stdout]
      references: [single_dir_2_py3.sam]
      options: dedup -L test.log --out-sam --random-seed=123456789 --method=directional --edit-distance-threshold=2

dedup_single_subset_py3:
      skip_python: 2
      stdin: chr19.bam
      outputs: [stdout]
      references: [single_subset_py3.sam]
      options: dedup -L test.log --out-sam --random-seed=123456789 --method=directional --subset=0.1

dedup_single_sep_py3:
      skip_python: 2
      stdin: chr19_sep.bam
      outputs: [stdout]
      references: [single_sep_py3.sam]
      options: "dedup -L test.log --out-sam --random-seed=123456789 --method=directional --umi-separator=:" 

dedup_single_tag_py3:
      skip_python: 2
      stdin: chr19_tag.bam
      outputs: [stdout]
      references: [single_tag_py3.sam]
      options: dedup -L test.log --out-sam --random-seed=123456789 --method=directional --umi-tag=RX --extract-umi-method=tag

dedup_single_gene_tag_py3:
      skip_python: 2
      stdin: chr19_gene_tags.bam
      outputs: [stdout]
      references: [single_gene_tag_py3.sam]
      options: dedup -L test.log --out-sam --random-seed=123456789 --method=directional --gene-tag=XF --skip-tags-regex="^[__|Unassigned]"

<<<<<<< HEAD
dedup_sort_py3:
      skip_python: 2
      stdin: chr19.bam
      outputs: [stdout]
      references: [single_sorted_py3.sam]
      options: dedup -L test.log --out-sam --random-seed=123456789 --method=directional --sort-output
=======

count_single_gene_tag:
      skip_python: 2
      stdin: chr19_gene_tags.bam
      outputs: [stdout]
      references: [single_gene_tag_py3.tsv]
      options: count -L test.log  --random-seed=123456789 --method=directional --gene-tag=XF --skip-tags-regex="^[__|Unassigned]"
>>>>>>> a05c907a

group_unique_py3:
      skip_python: 2
      stdin: chr19.bam
      outputs: [stdout, group_uniq.tsv]
      references: [group_uniq_py3.sam, group_uniq_py3.tsv]
      options: group -L test.log --out-sam --random-seed=123456789 --method=unique --output-bam --out-sam --group-out=group_uniq.tsv

group_cluster_py3:
      skip_python: 2
      stdin: chr19.bam
      outputs: [stdout, group_cluster.tsv]
      references: [group_cluster_py3.sam, group_cluster_py3.tsv]
      options: group -L test.log --out-sam --random-seed=123456789 --method=cluster --output-bam --out-sam --group-out=group_cluster.tsv

group_adjacency_py3:
      skip_python: 2
      stdin: chr19.bam
      outputs: [stdout, group_adj_py3.tsv]
      references: [group_adj_py3.sam, group_adj_py3.tsv]
      options: group -L test.log --out-sam --random-seed=123456789 --method=adjacency --output-bam --out-sam --group-out=group_adj_py3.tsv

group_directional_py3:
      skip_python: 2
      stdin: chr19.bam
      outputs: [stdout, group_dir.tsv]
      references: [group_dir_py3.sam, group_dir_py3.tsv]
      options: group -L test.log --out-sam --random-seed=123456789 --method=directional --output-bam --out-sam --group-out=group_dir.tsv


group_directional_subset_py3:
      skip_python: 2
      stdin: chr19.bam
      outputs: [stdout, group_dir_subset.tsv]
      references: [group_dir_subset_py3.sam, group_dir_subset_py3.tsv]
      options: group -L test.log --random-seed=123456789 --method=directional --output-bam --out-sam --group-out=group_dir_subset.tsv --subset=0.1


group_directional_unmapped_py3:
      skip_python: 2
      stdin: unmapped.bam
      outputs: [stdout, group_dir_unmapped_py3.tsv]
      references: [group_dir_unmapped_py3.sam, group_dir_unmapped_py3.tsv]
      options: group -L test.log --random-seed=123456789 --method=directional --output-bam --out-sam --group-out=group_dir_unmapped_py3.tsv --output-unmapped

group_sort_py3:
      skip_python: 2
      stdin: chr19.bam
      outputs: [stdout]
      references: [group_sorted_py3.sam]
      options: group -L test.log --out-sam --random-seed=123456789 --method=directional --sort-output --output-bam


## End of python 3 tests ##



### Tests to implement ####

# ## extract ##
# # paired end +/- split barcode

# ## dedup ##
# # mapping-quality (Need a BAM with meaningful MAPQ)
# # paired end (obv. need a paired end BAM)
# # read-length (ideally with sRNA-Seq BAM?!)<|MERGE_RESOLUTION|>--- conflicted
+++ resolved
@@ -279,22 +279,19 @@
       references: [single_gene_tag_py3.sam]
       options: dedup -L test.log --out-sam --random-seed=123456789 --method=directional --gene-tag=XF --skip-tags-regex="^[__|Unassigned]"
 
-<<<<<<< HEAD
 dedup_sort_py3:
       skip_python: 2
       stdin: chr19.bam
       outputs: [stdout]
       references: [single_sorted_py3.sam]
       options: dedup -L test.log --out-sam --random-seed=123456789 --method=directional --sort-output
-=======
-
-count_single_gene_tag:
+
+count_single_gene_tag_py3:
       skip_python: 2
       stdin: chr19_gene_tags.bam
       outputs: [stdout]
       references: [single_gene_tag_py3.tsv]
       options: count -L test.log  --random-seed=123456789 --method=directional --gene-tag=XF --skip-tags-regex="^[__|Unassigned]"
->>>>>>> a05c907a
 
 group_unique_py3:
       skip_python: 2
